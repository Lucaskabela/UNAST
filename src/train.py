'''
Contains the code for training the encoder/decoders, including:
    - Cross model loss
    - Supervised loss
    - Denoising loss
    - Discriminator loss
'''
from utils import set_seed, parse_with_config, PAD_IDX, init_device
from preprocess import get_dataset, DataLoader, collate_fn_transformer
from module import TextPrenet, TextPostnet, RNNDecoder, RNNEncoder
from network import TextRNN, SpeechRNN
from tqdm import tqdm
import audio_parameters as ap
import argparse
import torch.nn.functional as F
import torch.nn as nn
import torch
import numpy as np

<<<<<<< HEAD
DEVICE = init_device()

=======
>>>>>>> 999d6f25
# TODO: Refactor these losses...
def loss_fn(output, target, speech=False):
    '''
        Computes the NLL loss between output and target
    '''
    PAD_IDX = 0
    if speech:
        return F.mse_loss(output, target)
    else:
        return F.cross_entropy(output, target, ignore_index=PAD_IDX)


def discriminator_loss(output, target):
    return F.cross_entropy(output, target)


def eval_text_auto(target, hidden_state, enc_output, enc_ctxt_mask, text_model):
    res = text_model.infer_sequence(hidden_state, enc_output, enc_ctxt_mask, max_len=target.shape[1])
    loss = loss_fn(res, target).item()
    return loss

def eval_speech_auto(target, hidden_state, enc_output, enc_ctxt_mask, text_model):
    res = text_model.infer_sequence(hidden_state, enc_output, enc_ctxt_mask, max_len=target.shape[1])
    loss = loss_fn(res, target).item()
    return loss

def evaluate(text_model, speech_model, valid_dataset):
    """
        Expect validation set to have paired speech & text!
        We evaluate on 4 metrics:  autoencoder text loss, autoencdoer speech loss,
            ASR (evaluated by PER), and TTS (evaluated by MSE). 
    """
    text_model.eval()
    speech_model.eval()
    with torch.no_grad():
        ae_text_loss, ae_speech_loss, per, tts_err = 0, 0, 0, 0
        avg_constant = 0
        for data in valid_dataset:
            character, mel, mel_input, pos_text, pos_mel, text_len = data
            character = character.to(DEVICE)
            mel = mel.to(DEVICE)
            enc_text, text_hidden_state, text_pad_mask = text_model.encode(character)
            enc_speech, speech_hidden_state, speech_pad_mask = speech_model.encode(mel)

            # TODO: decoding here!
            decoded_text = None

            ae_text_loss += eval_text_auto(character, text_hidden_state, enc_text, enc_ctxt_mask, text_model)
            ae_speech_loss += autoencoder_loss(decoded_speech, mel_input).detach().item()
            #per += crossmodel_loss().item()
            #tts_err += crossmodel_loss().item()
            avg_constant += 1

    text_model.train()
    speech_model.train()
    ae_text_loss, ae_speech_loss = ae_text_loss / avg_constant, ae_speech_loss / avg_constant
    per, tts_err = per / avg_constant, tts_err / avg_constant
    return ae_text_loss, ae_speech_loss, per, tts_err

def train_text_auto(args):
    '''
    TODO:
        1. DONE -- Get Dataset
        2. Init models & optimizers
        3. Train, or for each epoch:
                For each batch:
                - Choose which loss function
                - Freeze appropriate networks
                - Run through networks
                - Get loss
                - Update
                Metrics (like validation, etc)
        4. Return trained text & speech for validation, metric measurement

        TODO: Include functionality for saving, loading from save
    '''
    set_seed(args.seed)
<<<<<<< HEAD

    # TODO: Replace get_dataset() with getting train/valid/test split
    dataset = get_dataset()
    #NOTE: Subset for prototyping
    # dataset = torch.utils.data.Subset(dataset, range(1000))
    dataloader = DataLoader(dataset, batch_size=args.batch_size, shuffle=True, collate_fn=collate_fn_transformer, drop_last=True, num_workers=16)
    train_log, valid_log = None, None
    model = TextRNN(args).to(DEVICE)
    print("Sent model to", DEVICE)
    optimizer = torch.optim.Adam(model.parameters(), lr=args.lr,  weight_decay=1e-5)

    global_step = 0

    for epoch in range(args.epochs):
        losses = []
        for data in dataloader:
            character, mel, mel_input, pos_text, pos_mel, text_len = data
            character = character.to(DEVICE)
            encoder_outputs, latent_hidden, pad_mask = model.encode(character)
            pred = model.decode_sequence(character, latent_hidden, encoder_outputs, pad_mask)
            
            pred_ = pred.permute(1, 2, 0)
            char_ = character.permute(1, 0)
            loss = F.cross_entropy(pred_, char_, ignore_index=PAD_IDX)
            
            optimizer.zero_grad()
            loss.backward()
            if args.grad_clip > 0.0:
                nn.utils.clip_grad_norm_(model.parameters(), args.grad_clip)
            optimizer.step()
            losses.append(loss.detach().cpu().item())
            if train_log is not None:
                train_log.add_scalar("loss", losses[-1], global_step)
            global_step += 1

        # evaluate(model, valid_dataset)

        avg_l = np.mean(losses)
        print("epoch %-3d \t loss = %0.3f \t" % (epoch, avg_l))
        # if validation < best:
        # TODO: Add model (and optimizer) saving for reloading training
        #     print("Saving model!")
        #     best = validation
        #     model.save_model()
    return model

def train_speech_auto(args):
    '''
    TODO:
        1. Get Dataset
        2. Init models & optimizers
        3. Train, or for each epoch:
                For each batch:
                - Choose which loss function
                - Freeze appropriate networks
                - Run through networks
                - Get loss
                - Update
                Metrics (like validation, etc)
        4. Return trained text & speech for validation, metric measurement

        TODO: Include functionality for saving, loading from save
    '''
    set_seed(args.seed)

    # TODO: Replace get_dataset() with getting train/valid/test split
    dataset = get_dataset()
    #NOTE: Subset for prototyping
    # dataset = torch.utils.data.Subset(dataset, range(1000))
    dataloader = DataLoader(dataset, batch_size=args.batch_size, shuffle=True, collate_fn=collate_fn_transformer, drop_last=True, num_workers=16)
    train_log, valid_log = None, None
    model = SpeechRNN(args).to(DEVICE)
    print("Sent model to", DEVICE)
    optimizer = torch.optim.Adam(model.parameters(), lr=args.lr,  weight_decay=1e-5)

    global_step = 0

    for epoch in range(args.epochs):
        losses = []
        for data in dataloader:
            character, mel, mel_input, pos_text, pos_mel, text_len = data
            mel_input = mel_input.to(DEVICE)
            encoder_outputs, latent_hidden, pad_mask = model.encode(mel)
            pred, stop_pred = model.decode_sequence(mel_input, latent_hidden, encoder_outputs, pad_mask)
            
            loss = F.mse_loss(pred, mel)
            
            optimizer.zero_grad()
            loss.backward()
            if args.grad_clip > 0.0:
                nn.utils.clip_grad_norm_(model.parameters(), args.grad_clip)
            optimizer.step()
            losses.append(loss.detach().cpu().item())
            if train_log is not None:
                train_log.add_scalar("loss", losses[-1], global_step)
            global_step += 1

        # evaluate(model, valid_dataset)

        avg_l = np.mean(losses)
        print("epoch %-3d \t loss = %0.3f \t" % (epoch, avg_l))
        # if validation < best:
        # TODO: Add model (and optimizer) saving for reloading training
        #     print("Saving model!")
        #     best = validation
        #     model.save_model()
    return model

def train(args):
    '''
    TODO:
        1. Get Dataset
        2. Init models & optimizers
        3. Train, or for each epoch:
                For each batch:
                - Choose which loss function
                - Freeze appropriate networks
                - Run through networks
                - Get loss
                - Update
                Metrics (like validation, etc)
        4. Return trained text & speech for validation, metric measurement

        TODO: Include functionality for saving, loading from save
    '''
    set_seed(args.seed)

    # TODO: Replace get_dataset() with getting train/valid/test split
    dataset = get_dataset()
    #NOTE: Subset for prototyping
    # dataset = torch.utils.data.Subset(dataset, range(1000))
    dataloader = DataLoader(dataset, batch_size=args.batch_size, shuffle=True, collate_fn=collate_fn_transformer, drop_last=True, num_workers=16)
    train_log, valid_log = None, None
    model = TextRNN(args).to(DEVICE)
    print("Sent model to", DEVICE)
    optimizer = torch.optim.Adam(model.parameters(), lr=args.lr,  weight_decay=1e-5)

    global_step = 0

    for epoch in range(args.epochs):
        losses = []
        for data in dataloader:
            character, mel, mel_input, pos_text, pos_mel, text_len = data
            character = character.to(DEVICE)
            encoder_outputs, latent_hidden, pad_mask = model.encode(character)
            pred = model.decode_sequence(character, latent_hidden, encoder_outputs, pad_mask)
            
            pred_ = pred.permute(1, 2, 0)
            char_ = character.permute(1, 0)
            loss = F.cross_entropy(pred_, char_, ignore_index=PAD_IDX)
            
            optimizer.zero_grad()
            loss.backward()
            if args.grad_clip > 0.0:
                nn.utils.clip_grad_norm_(model.parameters(), args.grad_clip)
            optimizer.step()
            losses.append(loss.detach().cpu().item())
            if train_log is not None:
                train_log.add_scalar("loss", losses[-1], global_step)
            global_step += 1

        # evaluate(model, valid_dataset)
=======
    print("#### Getting Dataset ####")
    supervised_train_dataset = get_dataset('labeled_train.csv')
    unsupervised_train_dataset = get_dataset('unlabeled_train.csv')
    val_dataset = get_dataset('val.csv')
    full_train_dataset = get_dataset('full_train.csv')
    # init models and optimizers
    model = None
    optimizer = None

    for epoch in range(args.epochs):
        # Training model
        supervised_dataloader = DataLoader(supervised_train_dataset, batch_size=args.batch_size, shuffle=True, collate_fn=collate_fn_transformer, drop_last=True, num_workers=16)
        supervised_iter = iter(supervised_dataloader)

        unsupervised_dataloader = DataLoader(unsupervised_train_dataset, batch_size=args.batch_size, shuffle=True, collate_fn=collate_fn_transformer, drop_last=True, num_workers=16)

        bar = tqdm(unsupervised_dataloader)
        bar.set_description("Epoch {} Training Model".format(epoch))

        # step counter for a single epoch
        # used to determine which training task to do
        epoch_step = 0

        # We are considering one pass through the unsupervised dataset as
        # one epoch
        for unsupervised_batch in bar:
            epoch_step += 1
            if epoch_step % 3 == 0:
                # Janky way to check to do a supervised step
                try:
                    supervised_batch = supervised_iter.next()
                except StopIteration:
                    supervised_iter = iter(DataLoader(supervised_train_dataset, batch_size=args.batch_size, shuffle=True, collate_fn=collate_fn_transformer, drop_last=True, num_workers=16))
                    supervised_batch = supervised_iter.next()
                # TODO: Do a supervised step with supervised_batch

                # This enforces that we still use the unsupervised_batch in this
                # iteration
                epoch_step += 1
            if epoch_step % 3 == 1:
                # TODO: Do a denoising step with this unsupervised_batch
                pass
            if epoch_step % 3 == 2:
                # TODO: Do a unsupervised cross modal step
                # with this unsupervised_batch
                pass

        if args.train_discriminator:
            # Train discriminator
            discriminator_dataloader = DataLoader(full_train_dataset, batch_size=args.batch_size, shuffle=True, collate_fn=collate_fn_transformer, drop_last=True, num_workers=16)

            bar = tqdm(discriminator_dataloader)
            bar.set_description("Epoch {} Training Discriminator".format(epoch))
            for batch in bar:
                # TODO: Freeze model
                # TODO: Train discriminator over the whole train dataset
                pass
>>>>>>> 999d6f25

        avg_l = np.mean(losses)
        print("epoch %-3d \t loss = %0.3f \t" % (epoch, avg_l))
        # if validation < best:
        # TODO: Add model (and optimizer) saving for reloading training
        #     print("Saving model!")
        #     best = validation
        #     model.save_model()
    return model


if __name__ == "__main__":
    parser = argparse.ArgumentParser()
    parser.add_argument('--config', help='JSON config files')
    # TODO: clean up the parser/initialization of models
    args = parse_with_config(parser)
    train_text_auto(args)<|MERGE_RESOLUTION|>--- conflicted
+++ resolved
@@ -17,11 +17,8 @@
 import torch
 import numpy as np
 
-<<<<<<< HEAD
 DEVICE = init_device()
 
-=======
->>>>>>> 999d6f25
 # TODO: Refactor these losses...
 def loss_fn(output, target, speech=False):
     '''
@@ -99,7 +96,6 @@
         TODO: Include functionality for saving, loading from save
     '''
     set_seed(args.seed)
-<<<<<<< HEAD
 
     # TODO: Replace get_dataset() with getting train/valid/test split
     dataset = get_dataset()
@@ -262,7 +258,17 @@
             global_step += 1
 
         # evaluate(model, valid_dataset)
-=======
+        avg_l = np.mean(losses)
+        print("epoch %-3d \t loss = %0.3f \t" % (epoch, avg_l))
+        # if validation < best:
+        # TODO: Add model (and optimizer) saving for reloading training
+        #     print("Saving model!")
+        #     best = validation
+        #     model.save_model()
+    return model
+
+def train(args):
+    set_seed(args.seed)
     print("#### Getting Dataset ####")
     supervised_train_dataset = get_dataset('labeled_train.csv')
     unsupervised_train_dataset = get_dataset('unlabeled_train.csv')
@@ -320,7 +326,6 @@
                 # TODO: Freeze model
                 # TODO: Train discriminator over the whole train dataset
                 pass
->>>>>>> 999d6f25
 
         avg_l = np.mean(losses)
         print("epoch %-3d \t loss = %0.3f \t" % (epoch, avg_l))
