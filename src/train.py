'''
Contains the code for training the encoder/decoders, including:
    - Cross model loss
    - Supervised loss
    - Denoising loss
    - Discriminator loss
'''
from utils import parse_args, set_seed

def autoencoder_loss():
    raise Exception("Not implemented yet!")

def supervised_loss():
    raise Exception("Not implemented yet!")

def crossmodel_loss():
    raise Exception("Not implemented yet!")

def discriminator_loss():
    raise Exception("Not implemented yet!")

def evaluate():
    raise Exception("Not implemented yet!")

from preprocess import get_dataset, DataLoader, collate_fn_transformer
from tqdm import tqdm
import audio_parameters as ap
from utils import parse_with_config
import argparse

def train(args):
    '''
    TODO:
        1. Get Dataset
        2. Init models & optimizers
        3. Train, or for each epoch:
                For each batch:
                - Choose which loss function
                - Freeze appropriate networks
                - Run through networks
                - Get loss
                - Update
                Metrics (like validation, etc)
        4. Return trained text & speech for validation, metric measurement

        TODO: Include functionality for saving, loading from save
    '''
<<<<<<< HEAD
    args = parse_args()
    set_seed(args.seed)
    # Get dataset
    train_dataset, valid_dataset = None

    # init models and optimizers
    model = None
    optimizer = None

    for epoch in range(args.epochs):
        for batch in dataset:
            # choose loss function here!
            model.decode(model.encode(batch))
        evaluate(model, valid_dataset)

    return model
=======
    dataset = get_dataset()

    for epoch in range(args.epochs):
        dataloader = DataLoader(dataset, batch_size=args.batch_size, shuffle=True, collate_fn=collate_fn_transformer, drop_last=True, num_workers=16)

        pbar = tqdm(dataloader)
        for i, data in enumerate(pbar):
            pbar.set_description("Processing at epoch %d"%epoch)

            character, mel, mel_input, pos_text, pos_mel, _ = data

    raise Exception("TODO: Implement")

if __name__ == "__main__":
    parser = argparse.ArgumentParser()
    parser.add_argument('--config', help='JSON config files')
    args = parse_with_config(parser)
    train(args)
>>>>>>> 607fbd4c
<|MERGE_RESOLUTION|>--- conflicted
+++ resolved
@@ -45,7 +45,6 @@
 
         TODO: Include functionality for saving, loading from save
     '''
-<<<<<<< HEAD
     args = parse_args()
     set_seed(args.seed)
     # Get dataset
@@ -62,7 +61,7 @@
         evaluate(model, valid_dataset)
 
     return model
-=======
+    
     dataset = get_dataset()
 
     for epoch in range(args.epochs):
@@ -80,5 +79,4 @@
     parser = argparse.ArgumentParser()
     parser.add_argument('--config', help='JSON config files')
     args = parse_with_config(parser)
-    train(args)
->>>>>>> 607fbd4c
+    train(args)