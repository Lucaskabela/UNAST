--- conflicted
+++ resolved
@@ -8,11 +8,7 @@
 from utils import *
 from preprocess import get_dataset, DataLoader, collate_fn_transformer
 from module import TextPrenet, TextPostnet, RNNDecoder, RNNEncoder
-<<<<<<< HEAD
-from network import TextRNN, SpeechRNN, TextTransformer, SpeechTransformer, UNAST
-=======
-from network import TextRNN, SpeechRNN, UNAST, Discriminator
->>>>>>> 44f3386b
+from network import TextRNN, SpeechRNN, TextTransformer, SpeechTransformer, UNAST, Discriminator
 from tqdm import tqdm
 import audio_parameters as ap
 import argparse
@@ -166,58 +162,40 @@
     text, mel, text_len, mel_len  = x
     gold_char, gold_mel, gold_stop = y
 
-<<<<<<< HEAD
-    text_pred = model.text_ae(text, text_len).permute(0, 2, 1)
-    pre_pred, post_pred, stop_pred = model.speech_ae(mel, mel_len)
-
-    # Wait to move these to device until here because memory concerns!
+    if use_dis_loss:
+        text_pred, t_hid = model.text_ae(text, text_len, ret_enc_hid=use_dis_loss)
+        text_pred = text_pred.permute(0, 2, 1)
+        t_d_loss = discriminator_hidden_to_loss(model, t_hid, 'speech')
+
+        pre_pred, post_pred, stop_pred, s_hid = model.speech_ae(mel, mel_len, ret_enc_hid=use_dis_loss)
+        s_d_loss = discriminator_hidden_to_loss(model, s_hid, 'text')
+    else:
+        text_pred = model.text_ae(text, text_len).permute(0, 2, 1)
+        pre_pred, post_pred, stop_pred = model.speech_ae(mel, mel_len)
+
     s_ae_loss = speech_loss(gold_mel.to(DEVICE), gold_stop.to(DEVICE), post_pred,  mel_len, stop_pred) + speech_loss(gold_mel.to(DEVICE), gold_stop.to(DEVICE), pre_pred,  mel_len, stop_pred)
-=======
-    if use_dis_loss:
-        text_pred, t_hid = model.text_ae(character, ret_enc_hid=use_dis_loss)
-        text_pred = text_pred.permute(1, 2, 0)
-        t_d_loss = discriminator_hidden_to_loss(model, t_hid, 'speech')
-
-        pred, stop_pred, s_hid = model.speech_ae(mel, ret_enc_hid=use_dis_loss)
-        s_d_loss = discriminator_hidden_to_loss(model, s_hid, 'text')
-    else:
-        text_pred = model.text_ae(character).permute(1, 2, 0)
-        pred, stop_pred = model.speech_ae(mel)
-
-    s_ae_loss = speech_loss(gold_mel.to(DEVICE), gold_stop.to(DEVICE), pred, mel_len.to(DEVICE), stop_pred)
->>>>>>> 44f3386b
     t_ae_loss = text_loss(gold_char.to(DEVICE), text_pred)
     if use_dis_loss:
         return t_ae_loss, s_ae_loss, t_d_loss, s_d_loss
     return t_ae_loss, s_ae_loss
 
-<<<<<<< HEAD
-def supervised_step(model, batch):
+def supervised_step(model, batch, use_dis_loss=False):
     x, y = batch
     text, mel, text_len, mel_len  = x
     gold_char, gold_mel, gold_stop = y
 
-    pre_pred, post_pred, stop_pred = model.tts(text, text_len, mel, mel_len)
-    mel_aug = specaugment(mel, mel_len)
-    text_pred = model.asr(text, text_len, mel_aug, mel_len).permute(0, 2, 1)
-=======
-def supervised_step(model, batch, use_dis_loss=False):
-    x, y = process_batch(batch)
-    character, mel, _, mel_len  = x
-    gold_char, gold_mel, gold_stop = y
-
     mel_aug = specaugment(mel, mel_len)
     if use_dis_loss:
-        pred, stop_pred, t_hid = model.tts(character, mel, ret_enc_hid=use_dis_loss)
+        pre_pred, post_pred, stop_pred, t_hid = model.tts(text, text_len, mel, mel_len, ret_enc_hid=use_dis_loss)
         t_d_loss = discriminator_hidden_to_loss(model, t_hid, 'speech')
 
-        text_pred, s_hid = model.asr(character, mel_aug, ret_enc_hid=use_dis_loss)
-        text_pred = text_pred.permute(1, 2, 0)
+        text_pred, s_hid = model.asr(text, text_len, mel_aug, mel_len, ret_enc_hid=use_dis_loss)
+        text_pred = text_pred.permute(0, 2, 1)
         s_d_loss = discriminator_hidden_to_loss(model, s_hid, 'text')
     else:
-        pred, stop_pred = model.tts(character, mel)
-        text_pred = model.asr(character, mel_aug).permute(1, 2, 0)
->>>>>>> 44f3386b
+        pre_pred, post_pred, stop_pred = model.tts(text, text_len, mel, mel_len)
+        mel_aug = specaugment(mel, mel_len)
+        text_pred = model.asr(text, text_len, mel_aug, mel_len).permute(0, 2, 1)
 
     tts_loss = speech_loss(gold_mel.to(DEVICE), gold_stop.to(DEVICE), post_pred, mel_len, stop_pred) + speech_loss(gold_mel.to(DEVICE), gold_stop.to(DEVICE), pre_pred, mel_len, stop_pred)
     asr_loss = text_loss(gold_char.to(DEVICE), text_pred)
@@ -225,19 +203,33 @@
         return asr_loss, tts_loss, t_d_loss, s_d_loss
     return asr_loss, tts_loss
 
-def crossmodel_step(model, batch):
+def crossmodel_step(model, batch, use_dis_loss=False):
     #NOTE: not sure if this will fail bc multiple grads on the model...
     x, y = batch
     text, mel, text_len,  mel_len  = x
     gold_char, gold_mel, gold_stop = y
 
     # Do speech!
-    pre_pred, post_pred, stop_pred = model.cm_speech_in(mel, mel_len)
+    if use_dis_loss:
+        pre_pred, post_pred, stop_pred, s_hid, cm_t_hid = model.cm_speech_in(mel, mel_len, ret_enc_hid=use_dis_loss)
+        s_d_loss = discriminator_hidden_to_loss(model, s_hid, 'text')
+        cm_t_d_loss = discriminator_hidden_to_loss(model, cm_t_hid, 'speech')
+    else:
+        pre_pred, post_pred, stop_pred = model.cm_speech_in(mel, mel_len)
     s_cm_loss = speech_loss(gold_mel.to(DEVICE), gold_stop.to(DEVICE), post_pred, mel_len, stop_pred) + speech_loss(gold_mel.to(DEVICE), gold_stop.to(DEVICE), pre_pred, mel_len, stop_pred)
 
     # Now do text!
-    text_pred = model.cm_text_in(text, text_len).permute(0, 2, 1)
+    if use_dis_loss:
+        text_pred, t_hid, cm_s_hid = model.cm_text_in(text, text_len, ret_enc_hid=args.use_discriminator)
+        text_pred = text_pred.permute(0, 2, 1)
+        t_d_loss = discriminator_hidden_to_loss(model, t_hid, 'speech')
+        cm_s_d_loss = discriminator_hidden_to_loss(model, cm_s_hid, 'text')
+    else:
+        text_pred = model.cm_text_in(text, text_len).permute(0, 2, 1)
     t_cm_loss = text_loss(gold_char.to(DEVICE), text_pred)
+
+    if use_dis_loss:
+        return t_cm_loss, s_cm_loss, s_d_loss, cm_t_d_loss, t_d_loss, cm_s_d_loss
     return t_cm_loss, s_cm_loss
 
 def discriminator_hidden_to_loss(model, hid, target_type):
@@ -270,108 +262,57 @@
     optimizer.step()
     optimizer.zero_grad(set_to_none=True)
 
-<<<<<<< HEAD
-def train_sp_step(losses, model, batch, accum_steps):
+def train_sp_step(losses, model, batch, accum_steps, use_discriminator):
     batch = process_batch(batch)
-    asr_loss, tts_loss = supervised_step(model, batch)
-    loss = (tts_loss + asr_loss) / accum_steps
-    loss.backward()
-
-    # Log losses
-    losses['asr_'].append(asr_loss.detach().item())
-    losses['tts_'].append(tts_loss.detach().item())
-    return loss
-
-def train_ae_step(losses, model, batch, accum_steps):
-    batch = process_batch(batch)
-    t_ae_loss, s_ae_loss = autoencoder_step(model, batch)
-    loss = (t_ae_loss + s_ae_loss) / accum_steps
-    loss.backward()
-
-    # Log losses
-    losses['t_ae'].append(t_ae_loss.detach().item())
-    losses['s_ae'].append(s_ae_loss.detach().item())
-    return loss
-
-def train_cm_step(losses, model, batch, accum_steps):
-    batch = process_batch(batch)
-    t_cm_loss, s_cm_loss = crossmodel_step(model, batch)
-    loss = (s_cm_loss + t_cm_loss) / accum_steps
-    loss.backward()
-
-    # Log losses
-    losses['s_cm'].append(s_cm_loss.detach().item())
-    losses['t_cm'].append(t_cm_loss.detach().item())
-    return loss
-=======
-def train_sp_step(losses, model, optimizer, batch, args):
-    if args.use_discriminator:
-        asr_loss, tts_loss, t_d_loss, s_d_loss = supervised_step(model, batch, args.use_discriminator)
+    if use_discriminator:
+        asr_loss, tts_loss, t_d_loss, s_d_loss = supervised_step(model, batch, use_discriminator)
         loss = tts_loss + asr_loss + t_d_loss + s_d_loss
     else:
         asr_loss, tts_loss = supervised_step(model, batch)
         loss = tts_loss + asr_loss
-
-    # Take a optimizer and append losses here!
-    optimizer_step(loss, model, optimizer, args)
+    loss = loss / accum_steps
+
+    loss.backward()
 
     # Log losses
     losses['asr_'].append(asr_loss.detach().cpu().item())
     losses['tts_'].append(tts_loss.detach().cpu().item())
-    if args.use_discriminator:
+    if use_discriminator:
         losses['t_sp_d'].append(t_d_loss.detach().cpu().item())
         losses['s_sp_d'].append(s_d_loss.detach().cpu().item())
-
-def train_ae_step(losses, model, optimizer, batch, args):
-    if args.use_discriminator:
-        t_ae_loss, s_ae_loss, t_d_loss, s_d_loss = autoencoder_step(model, batch, args.use_discriminator)
+    return loss
+
+def train_ae_step(losses, model, batch, accum_steps, use_discriminator):
+    batch = process_batch(batch)
+    if use_discriminator:
+        t_ae_loss, s_ae_loss, t_d_loss, s_d_loss = autoencoder_step(model, batch, use_discriminator)
         loss = t_ae_loss + s_ae_loss + t_d_loss + s_d_loss
     else:
         t_ae_loss, s_ae_loss = autoencoder_step(model, batch)
         loss = t_ae_loss + s_ae_loss
-
-    # Take a optimizer step!
-    optimizer_step(loss, model, optimizer, args)
+    loss = loss / accum_steps
+    loss.backward()
 
     # Log losses
     losses['t_ae'].append(t_ae_loss.detach().cpu().item())
     losses['s_ae'].append(s_ae_loss.detach().cpu().item())
-    if args.use_discriminator:
+    if use_discriminator:
         losses['t_ae_d'].append(t_d_loss.detach().cpu().item())
         losses['s_ae_d'].append(s_d_loss.detach().cpu().item())
-
-def train_cm_step(losses, model, optimizer, batch, args):
+    return loss
+
+def train_cm_step(losses, model, batch, accum_steps, use_discriminator):
     # NOTE: do not use cross_model here bc need to take optimizer step inbetween
     x, y = process_batch(batch)
-    character, mel, _, mel_len  = x
-    gold_char, gold_mel, gold_stop = y
-
-    loss = 0
-    # Do speech!
-    if args.use_discriminator:
-        pred, stop_pred, s_hid, cm_t_hid = model.cm_speech_in(mel, ret_enc_hid=args.use_discriminator)
-        s_d_loss = discriminator_hidden_to_loss(model, s_hid, 'text')
-        cm_t_d_loss = discriminator_hidden_to_loss(model, cm_t_hid, 'speech')
-        loss = loss + s_d_loss + cm_t_d_loss
-    else:
-        pred, stop_pred = model.cm_speech_in(mel)
-    s_cm_loss = speech_loss(gold_mel.to(DEVICE), gold_stop.to(DEVICE), pred,  mel_len.to(DEVICE), stop_pred)
-    loss = loss + s_cm_loss
-    optimizer_step(loss, model, optimizer, args)
-
-    loss = 0
-    # Now do text!
-    if args.use_discriminator:
-        text_pred, t_hid, cm_s_hid = model.cm_text_in(character, ret_enc_hid=args.use_discriminator)
-        text_pred = text_pred.permute(1, 2, 0)
-        t_d_loss = discriminator_hidden_to_loss(model, t_hid, 'speech')
-        cm_s_d_loss = discriminator_hidden_to_loss(model, cm_s_hid, 'text')
-        loss = loss + t_d_loss + cm_s_d_loss
-    else:
-        text_pred = model.cm_text_in(character).permute(1, 2, 0)
-    t_cm_loss = text_loss(gold_char.to(DEVICE), text_pred)
-    loss = loss + t_cm_loss
-    optimizer_step(loss, model, optimizer, args)
+
+    if use_discriminator:
+        t_cm_loss, s_cm_loss, s_d_loss, cm_t_d_loss, t_d_loss, cm_s_d_loss = crossmodel_step(model, batch, use_discriminator)
+        loss = s_cm_loss + t_cm_loss + s_d_loss + cm_t_d_loss + t_d_loss + cm_s_d_loss
+    else:
+        t_cm_loss, s_cm_loss = crossmodel_step(model, batch)
+        loss = s_cm_loss + t_cm_loss
+    loss = loss / accum_steps
+    loss.backward()
 
     # Log losses
     losses['s_cm'].append(s_cm_loss.detach().cpu().item())
@@ -381,15 +322,17 @@
         losses['t_cm_d'].append(t_d_loss.detach().cpu().item())
         losses['cm_s_cm_d'].append(cm_s_d_loss.detach().cpu().item())
         losses['cm_t_cm_d'].append(cm_t_d_loss.detach().cpu().item())
-
-def train_discriminator_step(losses, model, optimizer, batch, args):
+    return loss
+
+def train_discriminator_step(losses, model, batch, accum_steps):
     t_d_loss, s_d_loss = discriminator_step(model, batch)
 
-    loss = t_d_loss + s_d_loss
-    optimizer_step(loss, model, optimizer, args)
+    loss = (t_d_loss + s_d_loss) / accum_steps
+    loss.backward()
 
     losses['t_d'].append(t_d_loss.detach().cpu().item())
     losses['s_d'].append(s_d_loss.detach().cpu().item())
+    return loss
 
 def freeze_model_parameters(model):
     for param in model.parameters():
@@ -398,7 +341,6 @@
 def unfreeze_model_parameters(model):
     for param in model.parameters():
         param.requires_grad = True
->>>>>>> 44f3386b
 
 #####----- Train and evaluate -----#####
 def evaluate(model, valid_dataloader):
@@ -455,10 +397,7 @@
     print("Training model with {} parameters".format(model.num_params()))
     per, eval_losses = evaluate(model, valid_dataloader)
     log_loss_metrics(eval_losses, -1, eval=True)
-<<<<<<< HEAD
     accum_steps = args.ae_steps + args.cm_steps + args.sp_steps
-=======
->>>>>>> 44f3386b
     for epoch in range(s_epoch, args.epochs):
         model.train()
         losses = defaultdict(list)
@@ -485,17 +424,17 @@
             # DENOISING AUTO ENCODER
             for _ in range(0, args.ae_steps):
                 batch = batch_getter.get_unsupervised_batch()
-                train_ae_step(losses, model, batch, accum_steps)
+                train_ae_step(losses, model, batch, accum_steps, args.use_discriminator)
 
             # CM TTS/ASR
             for _ in range(0, args.cm_steps):
                 batch = batch_getter.get_unsupervised_batch()
-                train_cm_step(losses, model, batch, accum_steps)
+                train_cm_step(losses, model, batch, accum_steps, args.use_discriminator)
 
             # SUPERVISED
             for _ in range(0, args.sp_steps):
                 batch = batch_getter.get_supervised_batch()
-                train_sp_step(losses, model, batch, accum_steps)
+                train_sp_step(losses, model, batch, accum_steps, args.use_discriminator)
 
             # Gradients have accumulated - lets back prop and free memory
             optimizer_step(model, optimizer, args)
@@ -506,7 +445,9 @@
                 freeze_model_parameters(model.speech_m)
                 for _ in range(0, args.d_steps):
                     batch = batch_getter.get_discriminator_batch()
-                    train_discriminator_step(losses, model, optimizer, batch, args)
+                    train_discriminator_step(losses, model, batch, args.d_steps)
+                optimizer_step(model, optimizer, args)
+
 
         # Eval and save
         per, eval_losses = evaluate(model, valid_dataloader)
@@ -637,14 +578,8 @@
         speech_m = SpeechTransformer(args)
 
     if args.use_discriminator:
-<<<<<<< HEAD
-        # TODO: Fill it in
-        pass
+        discriminator = Discriminator(args.hidden)
     model = UNAST(text_m, speech_m, discriminator, teacher).to(DEVICE)
-=======
-        discriminator = Discriminator(args.hidden).to(DEVICE)
-    model = UNAST(text_m, speech_m, discriminator, teacher)
->>>>>>> 44f3386b
 
     # initialize optimizer
     optimizer = None
