--- conflicted
+++ resolved
@@ -247,44 +247,6 @@
         model.train()
         losses = defaultdict(list)
 
-<<<<<<< HEAD
-        # Get datasets TODO: Find a better way
-        supervised_dataloader = DataLoader(supervised_train_dataset, batch_size=args.batch_size, 
-            shuffle=True, collate_fn=collate_fn_transformer, drop_last=True, num_workers=args.num_workers)
-        supervised_iter = iter(supervised_dataloader)
-
-        unsupervised_dataloader = DataLoader(unsupervised_train_dataset, batch_size=args.batch_size, 
-            shuffle=True, collate_fn=collate_fn_transformer, drop_last=True, num_workers=args.num_workers)
-        bar = tqdm(unsupervised_dataloader)
-        bar.set_description("Epoch {} Training Model".format(epoch))
-
-        # step counter for a single epoch - determines which training task to do
-        epoch_step = 0
-        # We consider one pass through the unsupervised dataset as one epoch
-        for unsupervised_batch in bar:
-            epoch_step += 1
-            if epoch_step % 3 == 0:
-                # Janky way to check to do a supervised step
-                try:
-                    supervised_batch = supervised_iter.next()
-                except StopIteration:
-                    supervised_iter = iter(DataLoader(supervised_train_dataset, 
-                        batch_size=args.batch_size, shuffle=True, collate_fn=collate_fn_transformer, 
-                        drop_last=True, num_workers=args.num_workers))
-                    supervised_batch = supervised_iter.next()
-            
-                train_sp_step(losses, model, optimizer, supervised_batch, args)
-                # Enforces  we still use the unsupervised_batch in this iteration
-                epoch_step += 1
-            if epoch_step % 3 == 1:
-                train_ae_step(losses, model, optimizer, unsupervised_batch, args)
-            if epoch_step % 3 == 2:
-                train_cm_step(losses, model, optimizer, unsupervised_batch, args)
-
-        if args.use_discriminator:
-            # TODO: Train discriminator
-            pass
-=======
         batch_getter = BatchGetter(args, supervised_train_dataset, unsupervised_train_dataset, full_train_dataset)
 
         # one step is doing all 4 training tasks
@@ -320,7 +282,6 @@
                 for _ in range(0, args.d_steps):
                     batch = batch_getter.get_discriminator_batch()
                     # TODO: Train discriminator
->>>>>>> 5a8cd030
 
         # Eval and save
         log_loss_metrics(losses, epoch)
