--- conflicted
+++ resolved
@@ -93,71 +93,40 @@
         self.speech_m = speech_m
         self.discriminator = discriminator
         self.teacher = teacher
-<<<<<<< HEAD
 
     def text_ae(self, text, text_len, ret_enc_hid=False):
-        return self.text_m.forward(text, text_len, noise_in=True, teacher_ratio=self.teacher.get_val(), ret_enc_hid=ret_enc_hid)
+        return self.text_m.forward(text, text_len, noise_in=True, teacher_ratio=1, ret_enc_hid=ret_enc_hid)
 
     def speech_ae(self, mel, mel_len, ret_enc_hid=False):
-        return self.speech_m.forward(mel, mel_len, noise_in=True, ret_enc_hid=ret_enc_hid, teacher_ratio=self.teacher.get_val())
+        return self.speech_m.forward(mel, mel_len, noise_in=True, ret_enc_hid=ret_enc_hid, teacher_ratio=1)
 
     def cm_text_in(self, text, text_len, ret_enc_hid=False):
-        t_e_o, t_mask = self.text_m.encode(text, text_len)
-        _, post_pred, _, pred_lens = self.speech_m.infer_sequence(t_e_o, t_mask)
-        cm_s_e_o, cm_mask = self.speech_m.encode(post_pred, pred_lens)
+        with torch.no_grad():
+            t_e_o, t_mask = self.text_m.encode(text, text_len)
+            _, post_pred, _, pred_lens = self.speech_m.infer_sequence(t_e_o, t_mask)
+        cm_s_e_o, cm_mask = self.speech_m.encode(post_pred.detach(), pred_lens.detach())
         text_pred = self.text_m.decode_sequence(text, text_len, cm_s_e_o, cm_mask,
-            teacher_ratio=self.teacher.get_val())
+            teacher_ratio=1)
         if ret_enc_hid:
-            return text_pred, t_e_o[0], cm_s_e_o[0]
+            return text_pred, cm_s_e_o[0]
         return text_pred
 
     def cm_speech_in(self, mel, mel_len, ret_enc_hid=False):
-        s_e_o, s_mask = self.speech_m.encode(mel, mel_len)
-        text_pred, text_pred_len = self.text_m.infer_sequence(s_e_o, s_mask)
-        cm_t_e_o, cm_t_masks = self.text_m.encode(text_pred, text_pred_len)
+        with torch.no_grad():
+            s_e_o, s_mask = self.speech_m.encode(mel, mel_len)
+            text_pred, text_pred_len = self.text_m.infer_sequence(s_e_o, s_mask)
+        cm_t_e_o, cm_t_masks = self.text_m.encode(text_pred.detach(), text_pred_len.detach())
         pre_pred, post_pred, stop_pred = self.speech_m.decode_sequence(mel, mel_len, cm_t_e_o,
-            cm_t_masks, teacher_ratio=self.teacher.get_val())
+            cm_t_masks, teacher_ratio=1)
         if ret_enc_hid:
-            return pre_pred, post_pred, stop_pred, s_e_o[0], cm_t_e_o[0]
+            return pre_pred, post_pred, stop_pred, cm_t_e_o[0]
         return pre_pred, post_pred, stop_pred
 
     def tts(self, text, text_len, mel, mel_len, infer=False, ret_enc_hid=False):
         t_e_o, t_masks = self.text_m.encode(text, text_len)
         if not infer:
             pre_pred, post_pred, stop_pred = self.speech_m.decode_sequence(mel, mel_len, t_e_o,
-                t_masks, teacher_ratio=self.teacher.get_val())
-=======
-        # Can use teacher.get_val() in following methods, but hard to tune so lets leave it out rn
-    def text_ae(self, text, text_len):
-        return self.text_m.forward(text, text_len, noise_in=True, teacher_ratio=1)
-    
-    def speech_ae(self, mel, mel_len):
-        return self.speech_m.forward(mel, mel_len, noise_in=True, teacher_ratio=1)
-
-    def cm_text_in(self, text, text_len):
-        with torch.no_grad():
-            t_e_o, t_mask = self.text_m.encode(text, text_len)
-            pred, _, pred_lens = self.speech_m.infer_sequence(t_e_o, t_mask)
-        cm_s_e_o, cm_mask = self.speech_m.encode(pred.detach(), pred_lens.detach())
-        text_pred = self.text_m.decode_sequence(text, text_len, cm_s_e_o, cm_mask,
-            teacher_ratio=1)
-        return text_pred
-
-    def cm_speech_in(self, mel, mel_len):
-        with torch.no_grad():
-            s_e_o, s_mask = self.speech_m.encode(mel, mel_len)
-            text_pred, text_pred_len = self.text_m.infer_sequence(s_e_o, s_mask)
-        cm_t_e_o, cm_t_masks = self.text_m.encode(text_pred.detach(), text_pred_len.detach())
-        pred, stop_pred = self.speech_m.decode_sequence(mel, mel_len, cm_t_e_o, 
-            cm_t_masks, teacher_ratio=1)
-        return pred, stop_pred
-    
-    def tts(self, text, text_len, mel, mel_len, infer=False):
-        t_e_o, t_masks = self.text_m.encode(text, text_len)
-        if not infer:
-            pred, stop_pred = self.speech_m.decode_sequence(mel, mel_len, t_e_o, 
                 t_masks, teacher_ratio=1)
->>>>>>> 9d620b43
         else:
             pre_pred, post_pred, stop_pred, _ = self.speech_m.infer_sequence(t_e_o, t_masks)
         if ret_enc_hid:
@@ -167,13 +136,8 @@
     def asr(self, text, text_len, mel, mel_len, infer=False, ret_enc_hid=False):
         s_e_o, s_masks = self.speech_m.encode(mel, mel_len)
         if not infer:
-<<<<<<< HEAD
             text_pred = self.text_m.decode_sequence(text, text_len, s_e_o,
-                s_masks, teacher_ratio=self.teacher.get_val())
-=======
-            return self.text_m.decode_sequence(text, text_len, s_e_o, 
                 s_masks, teacher_ratio=1)
->>>>>>> 9d620b43
         else:
             text_pred = self.text_m.infer_sequence(s_e_o, s_masks)
         if ret_enc_hid:
