'''
Contains the code for the encoder & decoders, which are composed of modules.
These modules are pre, encoder, a decoder, a post, and optional discriminator.
    - BiRNN encoder/decoder for text and speech (with attention (?))
    - Transformer encoder/decoder for text and speech
'''

import torch.nn as nn
from module import *
from utils import PAD_IDX, SOS_IDX,  EOS_IDX, sent_lens_to_mask, noise_fn
import random

class AutoEncoderNet(nn.Module):
    # Speech net will use speech prenet/postnet, similarly with text
    def __init__(self):
        super(AutoEncoderNet, self).__init__()

    # TODO: Need more input for padded sequences?
    def preprocess(self, input_, input_lens):
        '''
        Preprocesses raw input using the prenet, returning input for the encoder

        Args:
            - raw_input_tensor: a tensor of shape [batch_size x seq_len x dim]
                + For text, dim will be 1 and tensor type will be Long,
                  corresponding to the indices for phoneme embeddings
                + For speech, dim will be the number of mel filters, likely 80

        Returns:
            - input_tensor: a tensor of shape [batch_size x seq_len x hidden_dim]
                where hidden dim is the expected input shape of the encoder
            - pad_mask: a tensor of shape [batch_size x seq_len] with 0s for padded
                indices and 1s for everything else
        '''
        raise Exception("Please use a subclass for text or speech")

    def encode(self, input_, input_lens, noise_in=False):
        '''
        Encodes raw input using the prenet & encoder, returning latent vector &
        necessary components for attention

        Args:
            - raw_input_tensor: a tensor of shape [batch_size x seq_len x dim]
                + For text, dim will be 1 and tensor type will be Long,
                  corresponding to the indices for phoneme embeddings
                + For speech, dim will be the number of mel filters, likely 80

        Returns:
            Depends on subclass
        '''
        raise Exception("Please use a subclass for text or speech")

    def decode(self, embed_decode, hidden_state, enc_output, enc_ctxt_mask):
        '''
        Decodes a latent_tensor using the decoder & postnet, returning output for
        evaluation

        Args:
            - latent_tensor: a tensor of shape [batch_size x 1 x latent_dim]
            - attention_stuff: any variables needed for computing attention
            - teacher_sequence: a tensor of shape [batch_size x teacher_len x 1]
                which is of type Long.  Contains info needed for seq2seq decoding

        Returns:
            - output_tensor: a tensor of shape [batch_size x teacher_len x dim]
                + For text, dim will be #phonemes which is a distribution over
                    phonemes
                + For speech, dim will be the ??? which is something log filter related
        '''
        raise Exception("Please use a subclass for text or speech")

    def postprocess(self, decoded_latent):
        '''
        Applies some post processing onto the network, which returns appropriate output

        Args:
            - decoded_latent: a tensor of shape [batch_size x teacher_len x out_dim]
                which is the raw output of the network
        Returns:
            - output_tensor: a tensor of shape [batch_size x teacher_len x res_dim]
                + For text, res_dim will be #phonemes which is a distribution over
                    phonemes
                + For speech, res_dim will be the ??? which is something log filter related
        '''
        raise Exception("Please use a subclass for text or speech")


class UNAST(nn.Module):
    def __init__(self, text_m, speech_m, discriminator=None, teacher=None):
        """NOTE: text_m and speech_m should be same type (RNN or Transformer)"""
        super(UNAST, self).__init__()
        self.text_m = text_m
        self.speech_m = speech_m
        self.discriminator = discriminator
        self.teacher = teacher

<<<<<<< HEAD
    def text_ae(self, text, text_len):
        return self.text_m.forward(text, text_len, noise_in=True, teacher_ratio=self.teacher.get_val())

    def speech_ae(self, mel, mel_len):
        return self.speech_m.forward(mel, mel_len, noise_in=True, teacher_ratio=self.teacher.get_val())

    def cm_text_in(self, text, text_len):
        t_e_o, t_mask = self.text_m.encode(text, text_len)
        _, post_pred, _, pred_lens = self.speech_m.infer_sequence(t_e_o, t_mask)
        cm_s_e_o, cm_mask = self.speech_m.encode(post_pred, pred_lens)
        text_pred = self.text_m.decode_sequence(text, text_len, cm_s_e_o, cm_mask,
            teacher_ratio=self.teacher.get_val())
        return text_pred

    def cm_speech_in(self, mel, mel_len):
        s_e_o, s_mask = self.speech_m.encode(mel, mel_len)
        text_pred, text_pred_len = self.text_m.infer_sequence(s_e_o, s_mask)
        cm_t_e_o, cm_t_masks = self.text_m.encode(text_pred, text_pred_len)
        pre_pred, post_pred, stop_pred = self.speech_m.decode_sequence(mel, mel_len, cm_t_e_o,
            cm_t_masks, teacher_ratio=self.teacher.get_val())
        return pre_pred, post_pred, stop_pred

    def tts(self, text, text_len, mel, mel_len, infer=False):
        t_e_o, t_masks = self.text_m.encode(text, text_len)
=======
    def text_ae(self, character_input, ret_enc_hid=False):
        return self.text_m.forward(character_input, noise_in=True, teacher_ratio=self.teacher.get_val(), ret_enc_hid=ret_enc_hid)

    def speech_ae(self, mel, ret_enc_hid=False):
        return self.speech_m.forward(mel, noise_in=True, ret_enc_hid=ret_enc_hid, teacher_ratio=self.teacher.get_val())

    def cm_text_in(self, character_input, ret_enc_hid=False):
        t_e_o, t_hid, t_pad_mask = self.text_m.encode(character_input)
        pred, _ = self.speech_m.infer_sequence(t_hid, t_e_o, t_pad_mask)
        cm_s_e_o, cm_s_hid, cm_s_pad_mask = self.speech_m.encode(pred)
        text_pred = self.text_m.decode_sequence(character_input, cm_s_hid, cm_s_e_o, 
            cm_s_pad_mask, teacher_ratio=self.teacher.get_val())
        if ret_enc_hid:
            return text_pred, t_hid, cm_s_hid
        return text_pred

    def cm_speech_in(self, mel, ret_enc_hid=False):
        s_e_o, s_hid, s_pad_mask = self.speech_m.encode(mel)
        text_pred = self.text_m.infer_sequence(s_hid, s_e_o, s_pad_mask)
        cm_t_e_o, cm_t_hid, cm_t_pad_mask = self.text_m.encode(text_pred)
        pred, stop_pred = self.speech_m.decode_sequence(mel, cm_t_hid, cm_t_e_o, 
            cm_t_pad_mask, teacher_ratio=self.teacher.get_val())
        if ret_enc_hid:
            return pred, stop_pred, s_hid, cm_t_hid
        return pred, stop_pred

    def tts(self, character, mel, infer=False, ret_enc_hid=False):
        t_e_o, t_hid, t_pad_mask = self.text_m.encode(character)
>>>>>>> 44f3386b
        if not infer:
            pre_pred, post_pred, stop_pred = self.speech_m.decode_sequence(mel, mel_len, t_e_o,
                t_masks, teacher_ratio=self.teacher.get_val())
        else:
<<<<<<< HEAD
            pre_pred, post_pred, stop_pred, _ = self.speech_m.infer_sequence(t_e_o, t_masks)
        return pre_pred, post_pred, stop_pred

    def asr(self, text, text_len, mel, mel_len, infer=False):
        s_e_o, s_masks = self.speech_m.encode(mel, mel_len)
=======
            pred, stop_pred = self.speech_m.infer_sequence(t_hid, t_e_o, t_pad_mask)
        if ret_enc_hid:
            return pred, stop_pred, t_hid
        return pred, stop_pred

    def asr(self, character, mel, infer=False, ret_enc_hid=False):
        s_e_o, s_hid, s_pad_mask = self.speech_m.encode(mel)
>>>>>>> 44f3386b
        if not infer:
            return self.text_m.decode_sequence(text, text_len, s_e_o,
                s_masks, teacher_ratio=self.teacher.get_val())
        else:
<<<<<<< HEAD
            return self.text_m.infer_sequence(s_e_o, s_masks)
=======
            text_pred = self.text_m.infer_sequence(s_hid, s_e_o, s_pad_mask)
        if ret_enc_hid:
            return text_pred, s_hid
        return text_pred
>>>>>>> 44f3386b

    def num_params(self):
        pytorch_total_params = 0
        for p in self.parameters():
            if p.requires_grad:
                pytorch_total_params += p.numel()
        return pytorch_total_params

class Discriminator(nn.Module):
<<<<<<< HEAD
    # TODO: Fill in with linear layers :)
    def __init__(self, enc_dim, hidden, out_classes=2, dropout=.2):
=======
    # From Lample et al.
    # "3 hidden layers, 1024 hidden layers, smoothing coefficient 0.1"
    def __init__(self, enc_dim, hidden=1024, out_classes=2, dropout=.2, relu=.2):
>>>>>>> 44f3386b
        super(Discriminator, self).__init__()
        self.fc1 = nn.Linear(enc_dim, hidden)
        self.fc2 = nn.Linear(hidden, hidden)
        self.fc3 = nn.Linear(hidden, hidden)
        self.fc4 = nn.Linear(hidden, out_classes)
        self.dropout = nn.Dropout(p=dropout)
        self.non_linear = nn.LeakyReLU(relu)

    def forward(self, enc_output):
        temp = self.dropout(self.non_linear(self.fc1(enc_output)))
        temp2 = self.dropout(self.non_linear(self.fc2(temp)))
<<<<<<< HEAD
        return self.fc3(temp2)
=======
        temp3 = self.dropout(self.non_linear(self.fc3(temp2)))
        return self.fc4(temp3)
>>>>>>> 44f3386b

class SpeechTransformer(AutoEncoderNet):

    def __init__(self, args):
        super(SpeechTransformer, self).__init__()
        self.prenet = SpeechPrenet(args.num_mels, args.s_pre_hid, args.e_in, p=args.s_pre_drop)
        self.pos_emb = PositionalEncoding( args.e_in)
        self.encoder = TransformerEncoder( args.e_in, args.nhead, args.ffn_dim, args.e_drop, args.num_layers)
        self.decoder = TransformerDecoder( args.e_in, args.nhead, args.ffn_dim, args.d_drop, args.num_layers)
        self.postnet = SpeechPostnet(args.num_mels, args.hidden, p=args.s_post_drop)

    def preprocess(self, input_, input_lens, enc=True):
        input_mask, input_pad_mask = create_mask(input_, input_lens, enc=enc)
        pre_in =  self.prenet(input_)
        return self.pos_emb(pre_in), (input_mask, input_pad_mask)

    def encode(self, input_, input_lens, noise_in=False):
        if noise_in:
            input_ = noise_fn(input_)
        embedded_input, (input_mask, input_pad_mask) = self.preprocess(input_, input_lens)
        enc_outputs = self.encoder(embedded_input, input_mask, input_pad_mask)
        return enc_outputs, (input_mask, input_pad_mask)

    def decode(self, tgt, tgt_lens, enc_outputs, enc_mask):
        tgt_mask = generate_square_subsequent_mask(tgt.shape[1], tgt.device)
        embedded_tgt = self.pos_emb(self.prenet(tgt))
        out = self.decoder(embedded_tgt, enc_outputs, tgt_mask)
        return self.postnet.mel_and_stop(out[:, -1, :].unsqueeze(1))

    def postprocess(self, out):
        return self.postnet(out)

    def infer_sequence(self, memory, masks, max_len=815):
        input_mask, input_pad_mask = masks
        batch_size = memory.shape[0]
        outputs = torch.zeros((batch_size, 1, self.postnet.num_mels), device=memory.device)
        stops = torch.zeros((batch_size, 1), device=memory.device)
        stop_lens = torch.full((batch_size,), max_len, device=memory.device)

        # get a all 0 frame for first timestep
        i = 0
        keep_gen = torch.any(stop_lens.eq(max_len)) and i < max_len
        while keep_gen:
            input_ = outputs
            (dec_out, stop_pred) = self.decode(input_, stop_lens, memory, input_pad_mask)
            stops = torch.cat([stops, stop_pred.squeeze(2)], dim=1)
            outputs = torch.cat([outputs, dec_out], dim=1)
            stop_pred = stop_pred.squeeze()
            # set stop_lens here!
            i += 1

            # double check this!
            stop_mask = (torch.sigmoid(stop_pred) >= .5).logical_and(stop_lens == max_len)
            stop_lens[stop_mask] = i
            keep_gen = torch.any(stop_lens.eq(max_len)) and i < max_len

        # Maybe this is a bit overkil...
        pad_mask = sent_lens_to_mask(stop_lens, outputs.shape[1] - 1)
        res, res_stop = (outputs + self.postprocess(outputs)), stops[:, 1:]
        pre_res = outputs[:, 1:, :] * pad_mask.unsqueeze(-1)
        res = res[:, 1:, :]
        res = res * pad_mask.unsqueeze(-1)
        res_stop = res_stop * pad_mask
        return pre_res, res_stop, stop_lens

    def decode_sequence(self, tgt, tgt_lens, enc_outputs, masks, teacher_ratio=1):
        # No use for teacher ratio here...

        input_mask, input_pad_mask = masks

        # Need to adjust tgt with "go" padding:
        sos = torch.zeros((tgt.shape[0], 1, self.postnet.num_mels), device=enc_outputs.device)
        tgt_input = torch.cat([sos, tgt[:, :-1, :]], dim=1)

        embedded_tgt, (tgt_mask, tgt_pad_mask) = self.preprocess(tgt_input, tgt_lens, enc=False)
        outs = self.decoder(embedded_tgt, enc_outputs, tgt_mask, None,
                                        tgt_pad_mask, input_pad_mask)

        (dec_out, stop_pred)  = self.postnet.mel_and_stop(outs)
        return dec_out, dec_out + self.postprocess(dec_out), stop_pred.squeeze(2)

    def forward(self, mel, mel_len, noise_in=False, teacher_ratio=1):
        enc_outputs, masks = self.encode(mel, mel_len, noise_in)
        return self.decode_sequence(mel, mel_len, enc_outputs, masks)


class SpeechRNN(AutoEncoderNet):
    # TODO: Fill in with pre/post needed and enc/dec
    def __init__(self, args):
        super(SpeechRNN, self).__init__()
        self.prenet = SpeechPrenet(args.num_mels, args.s_pre_hid, args.e_in, p=args.s_pre_drop)
        self.encoder = RNNEncoder(args.e_in, args.hidden, dropout=args.e_drop,
            num_layers=args.num_layers, bidirectional=args.e_bi)
        self.decoder = RNNDecoder(args.e_in, args.hidden * self.encoder.num_dir, args.hidden, dropout=args.d_drop,
            num_layers=args.num_layers, attention=args.d_attn, attn_dim=args.attn_dim)
        self.postnet = SpeechPostnet(args.num_mels, args.hidden, p=args.s_post_drop)
<<<<<<< HEAD
=======

>>>>>>> 44f3386b


    def preprocess(self, mel, mel_lens):
        max_seq_len = mel.shape[1]
        pad_mask = torch.logical_not(sent_lens_to_mask(mel_lens, max_seq_len))
        return self.prenet(mel), pad_mask

    def encode(self, mel, mel_lens, noise_in=False):
        """
        Returns:
            - output: a tensor of shape [batch_size x seq_len x latent_dim], which
                is the projected hidden state from each timestep in the sequence
            - h_t: the (h_n, c_n) pair from the last timestep of the network.
                Dimension varies depending on num_layers, but should
                be proportional to  [num_layers, batch, hidden_size]
            - pad_mask: a tensor of shape [batch_size x seq_len] with 1s for padded
                indices and 0 for everything else
        """
        if noise_in:
            mel = noise_fn(mel)
        mel_features, pad_mask = self.preprocess(mel, mel_lens)
        enc_output, hidden_state = self.encoder(mel_features)
        return (hidden_state, enc_output), pad_mask

    def infer_sequence(self, enc_outputs, enc_ctxt_mask, max_len=815):

        hidden_state, enc_output = enc_outputs
        batch_size = enc_output.shape[0]
<<<<<<< HEAD
        outputs = torch.zeros((batch_size, 1, self.postnet.num_mels), device=enc_output.device)
        stops = torch.zeros((batch_size, 1), device=enc_output.device)
        stop_lens = torch.full((batch_size,), max_len, device=enc_output.device)
=======
        outputs = []
        stops = []
        stop_lens = torch.zeros(batch_size, device=enc_output.device)
>>>>>>> 44f3386b

        # get a all 0 frame for first timestep
        i = 0
        keep_gen = torch.any(stop_lens.eq(max_len)) and i < max_len
        if self.decoder.attention == "lsa":
            self.decoder.attention_layer.init_memory(enc_output)
        while keep_gen:
            input_ = outputs[:, -1, :].unsqueeze(1)
            (dec_out, stop_pred), hidden_state = self.decode(input_, hidden_state, enc_output, enc_ctxt_mask)
            stops = torch.cat([stops, stop_pred.squeeze(2)], dim=1)
            outputs = torch.cat([outputs, dec_out], dim=1)
            stop_pred = stop_pred.squeeze()
            # set stop_lens here!
            i += 1

            # double check this!
            stop_mask = (torch.sigmoid(stop_pred) >= .5).logical_and(stop_lens == max_len)
            stop_lens[stop_mask] = i
            keep_gen = torch.any(stop_lens.eq(max_len)) and i < max_len

        if self.decoder.attention == "lsa":
            self.decoder.attention_layer.clear_memory()

        # Maybe this is a bit overkil...
        pad_mask = sent_lens_to_mask(stop_lens, outputs.shape[1] - 1)
        res, res_stop = (outputs + self.postprocess(outputs)), stops[:, 1:]
        pre_res = outputs[:, 1:, :] * pad_mask.unsqueeze(-1)
        res = res[:, 1:, :]
        res = res * pad_mask.unsqueeze(-1)
        res_stop = res_stop * pad_mask
        return pre_res, res, res_stop, stop_lens


    def decode_sequence(self, target, target_len, enc_outputs, enc_ctxt_mask, teacher_ratio=1):
        """
        For easier training!  target is teacher forcing [batch_size x seq_len x num_mels]
        """
        hidden_state, enc_output = enc_outputs
        batch_size, max_out_len = target.shape[0], target.shape[1]
        outputs = torch.zeros((batch_size, 1, self.postnet.num_mels), device=enc_output.device)
        input_ = outputs[:, -1, :].unsqueeze(1)
        stops = torch.zeros((batch_size, 1), device=enc_output.device)
        # get a all 0 frame for first timestep
        if self.decoder.attention == "lsa":
            self.decoder.attention_layer.init_memory(enc_output)
        for i in range(max_out_len):
            (dec_out, stop_pred), hidden_state = self.decode(input_, hidden_state, enc_output, enc_ctxt_mask)
            stops = torch.cat([stops, stop_pred.squeeze(2)], dim=1)
            outputs = torch.cat([outputs, dec_out], dim=1)

            if random.random() < teacher_ratio:
                input_ = target[:, i, :].unsqueeze(1)
            else:
                input_ = outputs[:, -1, :].unsqueeze(1).detach()
        if self.decoder.attention == "lsa":
            self.decoder.attention_layer.clear_memory()

        res = outputs + self.postprocess(outputs)
        return outputs[:, 1:, :], res[:, 1:, :], stops[:, 1:]

    def decode(self, input_, hidden_state, enc_output, enc_ctxt_mask):
        """
        NOTE: input_ should be [batch_size x 1 x num_mels] as this is autoregressive
            decoding (seq2seq).
        Returns:
            - dec_output: a tensor of shape [batch_size x 1 x num_mels]
                + For text, dim will be #phonemes which is a distribution over
                    phonemes (needs to be log_softmaxed!)
                + For speech, dim will be the ??? which is something log filter related
            - dec_hidden: (h_n, c_n) from decoder LSTM
        """
        input_ = self.prenet(input_)
        dec_output, dec_hidden = self.decoder(input_, hidden_state, enc_output, enc_ctxt_mask)
        return self.postnet.mel_and_stop(dec_output), dec_hidden

    def postprocess(self, dec_output, distrib=False):
        return self.postnet(dec_output)

<<<<<<< HEAD
    def forward(self, mel, mel_len, noise_in=False, teacher_ratio=1):
        encoder_outputs, pad_mask = self.encode(mel, mel_len, noise_in=noise_in)
        pre_pred, post_pred, stop_pred = self.decode_sequence(mel, mel_len, encoder_outputs, pad_mask, teacher_ratio)
        return pre_pred, post_pred, stop_pred

def generate_square_subsequent_mask(sz, DEVICE):
    mask = (torch.triu(torch.ones((sz, sz), device=DEVICE)) == 1).transpose(0, 1)
    mask = mask.float().masked_fill(mask == 0, float('-inf')).masked_fill(mask == 1, float(0.0))
    return mask

def create_mask(x, x_lens, enc=True):
    max_seq_len = x.shape[1]
    if enc:
        x_mask = torch.zeros((max_seq_len, max_seq_len), device=x.device, dtype=torch.bool)
    else:
        x_mask = generate_square_subsequent_mask(max_seq_len, x.device)

    pad_mask = torch.logical_not(sent_lens_to_mask(x_lens, max_seq_len))
    return x_mask, pad_mask
=======
    def forward(self, mel, noise_in=False, ret_enc_hid=False, teacher_ratio=1):
        encoder_outputs, latent_hidden, pad_mask = self.encode(mel, noise_in=noise_in)
        pred, stop_pred = self.decode_sequence(mel, latent_hidden, encoder_outputs, pad_mask, teacher_ratio)
        if ret_enc_hid:
            return pred, stop_pred, latent_hidden
        return pred, stop_pred
>>>>>>> 44f3386b

class TextTransformer(AutoEncoderNet):
    # TODO: Fill in with pre/post needed and enc/dec
    def __init__(self, args):
        super(TextTransformer, self).__init__()
        self.prenet = TextPrenet(args.t_emb_dim, args.e_in, p=args.t_pre_drop)
        self.pos_emb = PositionalEncoding( args.e_in)
        self.encoder = TransformerEncoder( args.e_in, args.nhead, args.ffn_dim, args.e_drop, args.num_layers)
        self.decoder = TransformerDecoder( args.e_in, args.nhead, args.ffn_dim, args.d_drop, args.num_layers)
        self.postnet = TextPostnet(args.hidden, args.t_post_drop)

    def preprocess(self, input_, input_lens, enc=True, noise_in=False):
        input_mask, input_pad_mask = create_mask(input_, input_lens, enc=enc)
        embedded_phonemes = self.prenet.emb_dropout(self.prenet.embed(input_))
        if noise_in:
            embedded_phonemes = noise_fn(embedded_phonemes)
        pre_in = self.prenet.forward_fcn(embedded_phonemes)
        return self.pos_emb(pre_in), (input_mask, input_pad_mask)

    def encode(self, input_, input_lens, noise_in=False):
        embedded_input, (input_mask, input_pad_mask) = self.preprocess(input_,
            input_lens, noise_in=noise_in)
        enc_outputs = self.encoder(embedded_input, input_mask, input_pad_mask)
        return enc_outputs, (input_mask, input_pad_mask)

    def decode(self, tgt, tgt_lens, enc_outputs, enc_mask):
        tgt_mask = generate_square_subsequent_mask(tgt.shape[1], tgt.device)
        embedded_tgt = self.pos_emb(self.prenet(tgt))
        out = self.decoder(embedded_tgt, enc_outputs, tgt_mask)
        return self.postprocess(out[:, -1, :].unsqueeze(1))

    def postprocess(self, out):
        return self.postnet(out)

    def infer_sequence(self, memory, masks, max_len=300):
        input_mask, input_pad_mask = masks
        batch_size = memory.shape[0]
        outputs = torch.as_tensor([SOS_IDX for i in range(0, batch_size)], device=memory.device, dtype=torch.long).unsqueeze(1)
        stop_lens = torch.full((batch_size,), max_len,  device=memory.device)

        i = 0
        keep_gen = torch.any(stop_lens.eq(max_len)) and i < max_len
        while keep_gen:
            dec_out = self.decode(outputs, stop_lens, memory, input_pad_mask)
            choice = torch.argmax(dec_out, dim=-1)
            outputs = torch.cat([outputs, choice], dim=1)

            # set stop_lens here!
            stop_mask = (choice.squeeze() == EOS_IDX).logical_and(stop_lens == max_len)
            stop_lens[stop_mask] = i
            i +=1
            keep_gen = torch.any(stop_lens.eq(max_len)) and i < max_len

        # Maybe this is a bit overkil...
        # Cut off SOS
        res = outputs[:, 1:]
        pad_mask = sent_lens_to_mask(stop_lens, res.shape[1])
        res = res * pad_mask
        return res, stop_lens

    def decode_sequence(self, tgt, tgt_lens, enc_outputs, masks, teacher_ratio=1):
        input_mask, input_pad_mask = masks
        # Need to adjust tgt with "go" padding:
        sos = torch.as_tensor([SOS_IDX for i in range(0, tgt.shape[0])], device=enc_outputs.device, dtype=torch.long).unsqueeze(1)
        tgt_input = torch.cat([sos, tgt[:, :-1]], dim=1)

        embedded_tgt, (tgt_mask, tgt_pad_mask) = self.preprocess(tgt_input, tgt_lens, enc=False)
        outs = self.decoder(embedded_tgt, enc_outputs, tgt_mask, None,
                                        tgt_pad_mask, input_pad_mask)

        return self.postprocess(outs)

    def forward(self, text, text_len, noise_in=False, teacher_ratio=1):
        enc_outputs, masks = self.encode(text, text_len, noise_in)
        return self.decode_sequence(text, text_len, enc_outputs, masks)


class TextRNN(AutoEncoderNet):
    # TODO: Fill in with pre/post needed and enc/dec
    def __init__(self, args):
        super(TextRNN, self).__init__()
        self.prenet = TextPrenet(args.t_emb_dim, args.e_in, p=args.t_pre_drop)
        self.encoder = RNNEncoder(args.e_in, args.hidden, dropout=args.e_drop,
            num_layers=args.num_layers, bidirectional=args.e_bi)
        self.decoder = RNNDecoder(args.e_in, args.hidden * self.encoder.num_dir, args.hidden, dropout=args.d_drop,
            num_layers=args.num_layers, attention=args.d_attn, attn_dim=args.attn_dim)
        self.postnet = TextPostnet(args.hidden, args.t_post_drop)

    def preprocess(self, text, text_lens, noise_in=False):
        # raw_input_tensor should be a LongTensor of size [batch_size x seq_len x 1]
        # should already be padded as well
        # Get a mask of 0 for no padding, 1 for padding of size [batch_size x seq_len]
        pad_mask = text.eq(PAD_IDX)
        embedded_phonemes = self.prenet.emb_dropout(self.prenet.embed(text))
        if noise_in:
            embedded_phonemes = noise_fn(embedded_phonemes)
        return self.prenet.forward_fcn(embedded_phonemes), pad_mask

    def encode(self, text, text_lens, noise_in=False):
        """
        Returns:
            - output: a tensor of shape [batch_size x seq_len x latent_dim], which
                is the projected hidden state from each timestep in the sequence
            - h_t: the (h_n, c_n) pair from the last timestep of the network.
                Dimension varies depending on num_layers, but should
                be proportional to  [num_layers, batch, hidden_size]
            - pad_mask: a tensor of shape [batch_size x seq_len] with 1s for padded
                indices and 0 for everything else
        """
        embedded_phonemes, pad_mask = self.preprocess(text, text_lens, noise_in)
        enc_output, hidden_state = self.encoder(embedded_phonemes)
        return (hidden_state, enc_output), pad_mask

    def decode_sequence(self, target, tgt_lens, enc_outputs, enc_ctxt_mask, teacher_ratio=1):
        """
        For easier training!  target is teacher forcing [batch_size x seq_len]
        """
        hidden_state, enc_output = enc_outputs
        batch_size, max_out_len = target.shape[0], target.shape[1]
        out_list = []
        input_ = torch.as_tensor([SOS_IDX for i in range(0, batch_size)], device=enc_output.device, dtype=torch.long).unsqueeze(1)
        if self.decoder.attention == "lsa":
            self.decoder.attention_layer.init_memory(enc_output)
        for i in range(max_out_len):
            dec_out, hidden_state = self.decode(input_, hidden_state, enc_output, enc_ctxt_mask)
            out_list.append(dec_out)
            outputs = torch.cat(out_list, dim=1)
            out_list = [outputs]
            if random.random() < teacher_ratio:
                input_ = target[:, 0:i+1]
            else:
                input_ = torch.argmax(outputs, dim=-1)
        if self.decoder.attention == "lsa":
            self.decoder.attention_layer.clear_memory()
        return outputs

    def decode(self, input_, hidden_state, enc_output, enc_ctxt_mask):
        """
        NOTE: embed_deode should be [batch_size x 1 x d_in] as this is autoregressive
            decoding (seq2seq).
        Returns:
            - dec_output: a tensor of shape [batch_size x teacher_len x dim]
                + For text, dim will be #phonemes which is a distribution over
                    phonemes (needs to be log_softmaxed!)
                + For speech, dim will be the ??? which is something log filter related
            - dec_hidden: (h_n, c_n) from decoder LSTM
        """
        input_embed = self.prenet(input_)[:, -1, :].unsqueeze(1)
        dec_output, dec_hidden = self.decoder(input_embed, hidden_state, enc_output, enc_ctxt_mask)
        return self.postprocess(dec_output), dec_hidden

    def postprocess(self, dec_output, distrib=False):

        final_out = self.postnet(dec_output)
        if distrib:
            # If we want to return distribution, take log softmax!
            return F.log_softmax(final_out, dim=-1)
        else:
            return final_out

    def infer_sequence(self, enc_outputs, enc_ctxt_mask, max_len=300):

        hidden_state, enc_output = enc_outputs
        batch_size = enc_output.shape[0]
<<<<<<< HEAD
        outputs = torch.as_tensor([SOS_IDX for i in range(0, batch_size)], device=enc_output.device, dtype=torch.long).unsqueeze(1)
        stop_lens = torch.full((batch_size,), max_len, device=enc_output.device)
=======
        outputs = []
        seq_lens = torch.zeros(batch_size, device=enc_output.device)
>>>>>>> 44f3386b

        # get a all SOS for first timestep
        input_ = torch.as_tensor([SOS_IDX for i in range(0, batch_size)], device=enc_output.device, dtype=torch.long).unsqueeze(1)
        i = 0
        keep_gen = torch.any(stop_lens.eq(max_len)) and i < max_len
        if self.decoder.attention == "lsa":
            self.decoder.attention_layer.init_memory(enc_output)
        while keep_gen:
            dec_out, hidden_state = self.decode(outputs, hidden_state, enc_output, enc_ctxt_mask)
            choice = torch.argmax(dec_out, dim=-1)
            outputs = torch.cat([outputs, choice], dim=1)
            # set stop_lens here!

            # double check this!
            stop_mask = (choice.squeeze() == EOS_IDX).logical_and(stop_lens == max_len)
            stop_lens[stop_mask] = i
            i += 1

            keep_gen = torch.any(stop_lens.eq(max_len)) and i < max_len

        # Maybe this is a bit overkil...
        if self.decoder.attention == "lsa":
            self.decoder.attention_layer.clear_memory()
        res = outputs[:, 1:]
        pad_mask = sent_lens_to_mask(stop_lens, res.shape[1])
        res = res * pad_mask
        return res, stop_lens

<<<<<<< HEAD
    def forward(self, text, text_len, noise_in=False, teacher_ratio=1):
        encoder_outputs, pad_mask = self.encode(text, text_len, noise_in=noise_in)
        pred = self.decode_sequence(text, text_len, encoder_outputs, pad_mask, teacher_ratio)
=======
    def forward(self, input_, noise_in=False, teacher_ratio=1, ret_enc_hid = False):
        encoder_outputs, latent_hidden, pad_mask = self.encode(input_, noise_in=noise_in)
        pred = self.decode_sequence(input_, latent_hidden, encoder_outputs, pad_mask, teacher_ratio)
        if ret_enc_hid:
            return pred, latent_hidden
>>>>>>> 44f3386b
        return pred<|MERGE_RESOLUTION|>--- conflicted
+++ resolved
@@ -94,92 +94,53 @@
         self.discriminator = discriminator
         self.teacher = teacher
 
-<<<<<<< HEAD
-    def text_ae(self, text, text_len):
-        return self.text_m.forward(text, text_len, noise_in=True, teacher_ratio=self.teacher.get_val())
-
-    def speech_ae(self, mel, mel_len):
-        return self.speech_m.forward(mel, mel_len, noise_in=True, teacher_ratio=self.teacher.get_val())
-
-    def cm_text_in(self, text, text_len):
+    def text_ae(self, text, text_len, ret_enc_hid=False):
+        return self.text_m.forward(text, text_len, noise_in=True, teacher_ratio=self.teacher.get_val(), ret_enc_hid=ret_enc_hid)
+
+    def speech_ae(self, mel, mel_len, ret_enc_hid=False):
+        return self.speech_m.forward(mel, mel_len, noise_in=True, ret_enc_hid=ret_enc_hid, teacher_ratio=self.teacher.get_val())
+
+    def cm_text_in(self, text, text_len, ret_enc_hid=False):
         t_e_o, t_mask = self.text_m.encode(text, text_len)
         _, post_pred, _, pred_lens = self.speech_m.infer_sequence(t_e_o, t_mask)
         cm_s_e_o, cm_mask = self.speech_m.encode(post_pred, pred_lens)
         text_pred = self.text_m.decode_sequence(text, text_len, cm_s_e_o, cm_mask,
             teacher_ratio=self.teacher.get_val())
+        if ret_enc_hid:
+            return text_pred, t_e_o[0], cm_s_e_o[0]
         return text_pred
 
-    def cm_speech_in(self, mel, mel_len):
+    def cm_speech_in(self, mel, mel_len, ret_enc_hid=False):
         s_e_o, s_mask = self.speech_m.encode(mel, mel_len)
         text_pred, text_pred_len = self.text_m.infer_sequence(s_e_o, s_mask)
         cm_t_e_o, cm_t_masks = self.text_m.encode(text_pred, text_pred_len)
         pre_pred, post_pred, stop_pred = self.speech_m.decode_sequence(mel, mel_len, cm_t_e_o,
             cm_t_masks, teacher_ratio=self.teacher.get_val())
+        if ret_enc_hid:
+            return pre_pred, post_pred, stop_pred, s_e_o[0], cm_t_e_o[0]
         return pre_pred, post_pred, stop_pred
 
-    def tts(self, text, text_len, mel, mel_len, infer=False):
+    def tts(self, text, text_len, mel, mel_len, infer=False, ret_enc_hid=False):
         t_e_o, t_masks = self.text_m.encode(text, text_len)
-=======
-    def text_ae(self, character_input, ret_enc_hid=False):
-        return self.text_m.forward(character_input, noise_in=True, teacher_ratio=self.teacher.get_val(), ret_enc_hid=ret_enc_hid)
-
-    def speech_ae(self, mel, ret_enc_hid=False):
-        return self.speech_m.forward(mel, noise_in=True, ret_enc_hid=ret_enc_hid, teacher_ratio=self.teacher.get_val())
-
-    def cm_text_in(self, character_input, ret_enc_hid=False):
-        t_e_o, t_hid, t_pad_mask = self.text_m.encode(character_input)
-        pred, _ = self.speech_m.infer_sequence(t_hid, t_e_o, t_pad_mask)
-        cm_s_e_o, cm_s_hid, cm_s_pad_mask = self.speech_m.encode(pred)
-        text_pred = self.text_m.decode_sequence(character_input, cm_s_hid, cm_s_e_o, 
-            cm_s_pad_mask, teacher_ratio=self.teacher.get_val())
-        if ret_enc_hid:
-            return text_pred, t_hid, cm_s_hid
-        return text_pred
-
-    def cm_speech_in(self, mel, ret_enc_hid=False):
-        s_e_o, s_hid, s_pad_mask = self.speech_m.encode(mel)
-        text_pred = self.text_m.infer_sequence(s_hid, s_e_o, s_pad_mask)
-        cm_t_e_o, cm_t_hid, cm_t_pad_mask = self.text_m.encode(text_pred)
-        pred, stop_pred = self.speech_m.decode_sequence(mel, cm_t_hid, cm_t_e_o, 
-            cm_t_pad_mask, teacher_ratio=self.teacher.get_val())
-        if ret_enc_hid:
-            return pred, stop_pred, s_hid, cm_t_hid
-        return pred, stop_pred
-
-    def tts(self, character, mel, infer=False, ret_enc_hid=False):
-        t_e_o, t_hid, t_pad_mask = self.text_m.encode(character)
->>>>>>> 44f3386b
         if not infer:
             pre_pred, post_pred, stop_pred = self.speech_m.decode_sequence(mel, mel_len, t_e_o,
                 t_masks, teacher_ratio=self.teacher.get_val())
         else:
-<<<<<<< HEAD
             pre_pred, post_pred, stop_pred, _ = self.speech_m.infer_sequence(t_e_o, t_masks)
+        if ret_enc_hid:
+            return pre_pred, post_pred, stop_pred, t_e_o[0]
         return pre_pred, post_pred, stop_pred
 
-    def asr(self, text, text_len, mel, mel_len, infer=False):
+    def asr(self, text, text_len, mel, mel_len, infer=False, ret_enc_hid=False):
         s_e_o, s_masks = self.speech_m.encode(mel, mel_len)
-=======
-            pred, stop_pred = self.speech_m.infer_sequence(t_hid, t_e_o, t_pad_mask)
-        if ret_enc_hid:
-            return pred, stop_pred, t_hid
-        return pred, stop_pred
-
-    def asr(self, character, mel, infer=False, ret_enc_hid=False):
-        s_e_o, s_hid, s_pad_mask = self.speech_m.encode(mel)
->>>>>>> 44f3386b
         if not infer:
             return self.text_m.decode_sequence(text, text_len, s_e_o,
                 s_masks, teacher_ratio=self.teacher.get_val())
         else:
-<<<<<<< HEAD
-            return self.text_m.infer_sequence(s_e_o, s_masks)
-=======
-            text_pred = self.text_m.infer_sequence(s_hid, s_e_o, s_pad_mask)
+            text_pred = self.text_m.infer_sequence(s_e_o, s_masks)
         if ret_enc_hid:
-            return text_pred, s_hid
+            return text_pred, s_e_o[0]
         return text_pred
->>>>>>> 44f3386b
 
     def num_params(self):
         pytorch_total_params = 0
@@ -189,14 +150,9 @@
         return pytorch_total_params
 
 class Discriminator(nn.Module):
-<<<<<<< HEAD
-    # TODO: Fill in with linear layers :)
-    def __init__(self, enc_dim, hidden, out_classes=2, dropout=.2):
-=======
     # From Lample et al.
     # "3 hidden layers, 1024 hidden layers, smoothing coefficient 0.1"
     def __init__(self, enc_dim, hidden=1024, out_classes=2, dropout=.2, relu=.2):
->>>>>>> 44f3386b
         super(Discriminator, self).__init__()
         self.fc1 = nn.Linear(enc_dim, hidden)
         self.fc2 = nn.Linear(hidden, hidden)
@@ -208,12 +164,8 @@
     def forward(self, enc_output):
         temp = self.dropout(self.non_linear(self.fc1(enc_output)))
         temp2 = self.dropout(self.non_linear(self.fc2(temp)))
-<<<<<<< HEAD
-        return self.fc3(temp2)
-=======
         temp3 = self.dropout(self.non_linear(self.fc3(temp2)))
         return self.fc4(temp3)
->>>>>>> 44f3386b
 
 class SpeechTransformer(AutoEncoderNet):
 
@@ -310,11 +262,6 @@
         self.decoder = RNNDecoder(args.e_in, args.hidden * self.encoder.num_dir, args.hidden, dropout=args.d_drop,
             num_layers=args.num_layers, attention=args.d_attn, attn_dim=args.attn_dim)
         self.postnet = SpeechPostnet(args.num_mels, args.hidden, p=args.s_post_drop)
-<<<<<<< HEAD
-=======
-
->>>>>>> 44f3386b
-
 
     def preprocess(self, mel, mel_lens):
         max_seq_len = mel.shape[1]
@@ -342,15 +289,9 @@
 
         hidden_state, enc_output = enc_outputs
         batch_size = enc_output.shape[0]
-<<<<<<< HEAD
         outputs = torch.zeros((batch_size, 1, self.postnet.num_mels), device=enc_output.device)
         stops = torch.zeros((batch_size, 1), device=enc_output.device)
         stop_lens = torch.full((batch_size,), max_len, device=enc_output.device)
-=======
-        outputs = []
-        stops = []
-        stop_lens = torch.zeros(batch_size, device=enc_output.device)
->>>>>>> 44f3386b
 
         # get a all 0 frame for first timestep
         i = 0
@@ -429,10 +370,11 @@
     def postprocess(self, dec_output, distrib=False):
         return self.postnet(dec_output)
 
-<<<<<<< HEAD
-    def forward(self, mel, mel_len, noise_in=False, teacher_ratio=1):
+    def forward(self, mel, mel_len, noise_in=False, ret_enc_hid=False teacher_ratio=1):
         encoder_outputs, pad_mask = self.encode(mel, mel_len, noise_in=noise_in)
         pre_pred, post_pred, stop_pred = self.decode_sequence(mel, mel_len, encoder_outputs, pad_mask, teacher_ratio)
+        if ret_enc_hid:
+            return pre_pred, post_pred, stop_pred, encoder_outputs[0]
         return pre_pred, post_pred, stop_pred
 
 def generate_square_subsequent_mask(sz, DEVICE):
@@ -449,14 +391,6 @@
 
     pad_mask = torch.logical_not(sent_lens_to_mask(x_lens, max_seq_len))
     return x_mask, pad_mask
-=======
-    def forward(self, mel, noise_in=False, ret_enc_hid=False, teacher_ratio=1):
-        encoder_outputs, latent_hidden, pad_mask = self.encode(mel, noise_in=noise_in)
-        pred, stop_pred = self.decode_sequence(mel, latent_hidden, encoder_outputs, pad_mask, teacher_ratio)
-        if ret_enc_hid:
-            return pred, stop_pred, latent_hidden
-        return pred, stop_pred
->>>>>>> 44f3386b
 
 class TextTransformer(AutoEncoderNet):
     # TODO: Fill in with pre/post needed and enc/dec
@@ -621,13 +555,8 @@
 
         hidden_state, enc_output = enc_outputs
         batch_size = enc_output.shape[0]
-<<<<<<< HEAD
         outputs = torch.as_tensor([SOS_IDX for i in range(0, batch_size)], device=enc_output.device, dtype=torch.long).unsqueeze(1)
         stop_lens = torch.full((batch_size,), max_len, device=enc_output.device)
-=======
-        outputs = []
-        seq_lens = torch.zeros(batch_size, device=enc_output.device)
->>>>>>> 44f3386b
 
         # get a all SOS for first timestep
         input_ = torch.as_tensor([SOS_IDX for i in range(0, batch_size)], device=enc_output.device, dtype=torch.long).unsqueeze(1)
@@ -656,15 +585,9 @@
         res = res * pad_mask
         return res, stop_lens
 
-<<<<<<< HEAD
-    def forward(self, text, text_len, noise_in=False, teacher_ratio=1):
+    def forward(self, text, text_len, noise_in=False, teacher_ratio=1, ret_enc_hid=False):
         encoder_outputs, pad_mask = self.encode(text, text_len, noise_in=noise_in)
         pred = self.decode_sequence(text, text_len, encoder_outputs, pad_mask, teacher_ratio)
-=======
-    def forward(self, input_, noise_in=False, teacher_ratio=1, ret_enc_hid = False):
-        encoder_outputs, latent_hidden, pad_mask = self.encode(input_, noise_in=noise_in)
-        pred = self.decode_sequence(input_, latent_hidden, encoder_outputs, pad_mask, teacher_ratio)
         if ret_enc_hid:
-            return pred, latent_hidden
->>>>>>> 44f3386b
+            return pred, encoder_outputs[0]
         return pred