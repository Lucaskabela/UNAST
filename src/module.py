--- conflicted
+++ resolved
@@ -380,10 +380,6 @@
         -------
         alignment (batch, max_time)
         """
-<<<<<<< HEAD
-
-=======
->>>>>>> 4a54ea4f
         processed_query = self.query_layer(query).permute(1, 0, 2)
         processed_attention_weights = self.location_layer(attention_weights_cat)
         energies = self.v(torch.tanh(
